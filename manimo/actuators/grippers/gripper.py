--- conflicted
+++ resolved
@@ -12,13 +12,9 @@
         #setup arm with required config
         pass
     @abstractmethod
-<<<<<<< HEAD
-    def step(self, action) -> dict:
-=======
     def step(self, action):
         pass
 
     @abstractmethod
     def reset(self):
->>>>>>> 25753406
         pass